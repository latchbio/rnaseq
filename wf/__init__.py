--- conflicted
+++ resolved
@@ -7,7 +7,7 @@
 from dataclasses import dataclass
 from enum import Enum
 from pathlib import Path
-from typing import List, Optional, Union
+from typing import List, Optional, Tuple, Union
 from urllib.parse import urlparse
 
 import lgenome
@@ -185,7 +185,7 @@
 @small_task
 def parse_inputs(
     genome: Union[LatchGenome, CustomGenome],
-) -> (LatchFile, LatchFile, LatchFile):
+) -> Tuple[LatchFile, LatchFile, LatchFile]:
 
     if type(genome) is LatchGenome:
         return LatchFile()
@@ -205,7 +205,7 @@
     three_prime_clip_r1: Optional[int] = None,
     three_prime_clip_r2: Optional[int] = None,
     custom_output_dir: Union[None, LatchDir] = None,
-) -> (List[Sample], List[LatchFile]):
+) -> Tuple[List[Sample], List[LatchFile]]:
 
     sample = samples[0]  # TODO
 
@@ -284,16 +284,12 @@
 def align_star(
     samples: List[Sample],
     run_name: str,
-<<<<<<< HEAD
-) -> (List[List[LatchFile]], List[str], List[LatchFile]):
-=======
     ref: LatchGenome,
     custom_ref_genome: Optional[LatchFile] = None,
     custom_gtf: Optional[LatchFile] = None,
     custom_star_idx: Optional[LatchFile] = None,
     custom_output_dir: Optional[LatchDir] = None,
-) -> (List[List[LatchFile]], List[str]):
->>>>>>> 13ab6e2d
+) -> Tuple[List[LatchFile], List[List[LatchFile]], List[str]]:
 
     if custom_ref_genome is None:
         gm = lgenome.GenomeManager(ref.name)
@@ -392,7 +388,6 @@
             ]
         )
 
-<<<<<<< HEAD
     log_files = [
         LatchFile(
             f"{sample.name}Log.out",
@@ -411,9 +406,6 @@
     ]
 
     return sample_bams, sample_names, log_files
-=======
-    return sample_bams, sample_names
->>>>>>> 13ab6e2d
 
 
 @large_spot_task
@@ -795,17 +787,24 @@
         run_name=run_name,
         custom_output_dir=custom_output_dir,
     )
-<<<<<<< HEAD
     bams, sample_names, log_files = align_star(
         samples=trimmed_samples,
+        run_name=run_name,
         ref=latch_genome,
-        run_name=run_name,
+        custom_ref_genome=custom_ref_genome,
+        custom_gtf=custom_gtf,
+        custom_star_idx=star_index,
+        custom_output_dir=custom_output_dir,
     )
     quantified_bams = quantify_salmon(
         bams=bams,
         sample_names=sample_names,
         ref=latch_genome,
         run_name=run_name,
+        custom_gtf=custom_gtf,
+        custom_ref_genome=custom_ref_genome,
+        custom_ref_trans=custom_ref_trans,
+        custom_output_dir=custom_output_dir,
     )
     multiqc_report = run_multiqc(
         run_name=run_name,
@@ -814,26 +813,6 @@
         sample_names=sample_names,
         log_files=log_files,
         quantified_bams=quantified_bams,
-=======
-    bams, sample_names = align_star(
-        samples=trimmed_samples,
-        run_name=run_name,
-        ref=latch_genome,
-        custom_ref_genome=custom_ref_genome,
-        custom_gtf=custom_gtf,
-        custom_star_idx=star_index,
-        custom_output_dir=custom_output_dir,
-    )
-    return quantify_salmon(
-        bams=bams,
-        sample_names=sample_names,
-        ref=latch_genome,
-        run_name=run_name,
-        custom_gtf=custom_gtf,
-        custom_ref_genome=custom_ref_genome,
-        custom_ref_trans=custom_ref_trans,
-        custom_output_dir=custom_output_dir,
->>>>>>> 13ab6e2d
     )
     return quantified_bams
 
