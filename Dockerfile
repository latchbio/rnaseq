FROM 812206152185.dkr.ecr.us-west-2.amazonaws.com/latch-base:9a7d-main

<<<<<<< HEAD
RUN apt-get install -y curl vim unzip default-jre
=======
RUN apt-get install -y curl vim zlib1g-dev
>>>>>>> 4af2076e
RUN python3 -m pip install cutadapt
RUN curl -fsSL https://github.com/FelixKrueger/TrimGalore/archive/0.6.6.tar.gz -o trim_galore.tar.gz &&\
    tar xvzf trim_galore.tar.gz &&\
    mv TrimGalore-0.6.6/trim_galore /bin &&\
    rm -rf TrimGalore-0.6.6

RUN curl -L https://github.com/alexdobin/STAR/archive/refs/tags/2.7.10a.tar.gz -o 2.7.10a.tar.gz &&\
    tar xvzf 2.7.10a.tar.gz &&\
    mv STAR-2.7.10a/bin/Linux_x86_64_static/STAR /bin &&\
    rm -rf 2.7.10a 2.7.10a.tar.gz

RUN curl -L https://github.com/COMBINE-lab/salmon/releases/download/v1.8.0/salmon-1.8.0_linux_x86_64.tar.gz -o salmon-1.8.0_linux_x86_64.tar.gz &&\
  tar xvzf salmon-1.8.0_linux_x86_64.tar.gz &&\
  mv salmon-1.8.0_linux_x86_64/bin/salmon /bin &&\
  mv salmon-1.8.0_linux_x86_64/lib/* /lib/x86_64-linux-gnu/ &&\
  rm -rf salmon-1.8.0 salmon-1.8.0_linux_x86_64.tar.gz

<<<<<<< HEAD
RUN curl -L https://www.bioinformatics.babraham.ac.uk/projects/fastqc/fastqc_v0.11.9.zip -o fastqc_v0.11.9.zip &&\
    unzip fastqc_v0.11.9.zip &&\
    mv FastQC/ /root &&\
    ln -s /root/FastQC/fastqc /usr/local/bin/fastqc &&\
    rm -rf fastqc_v0.11.9.zip

RUN python3 -m pip install --upgrade latch
=======
RUN curl -L https://github.com/deweylab/RSEM/archive/refs/tags/v1.3.3.tar.gz -o v1.3.3.tar.gz &&\
    tar -xzvf v1.3.3.tar.gz &&\
    cd RSEM-1.3.3 &&\
    make

COPY gentrome.sh /root/gentrome.sh

RUN python3 -m pip install --upgrade latch lgenome
>>>>>>> 4af2076e
COPY wf /root/wf
ARG tag
ENV FLYTE_INTERNAL_IMAGE $tag
WORKDIR /root<|MERGE_RESOLUTION|>--- conflicted
+++ resolved
@@ -1,10 +1,6 @@
 FROM 812206152185.dkr.ecr.us-west-2.amazonaws.com/latch-base:9a7d-main
 
-<<<<<<< HEAD
-RUN apt-get install -y curl vim unzip default-jre
-=======
-RUN apt-get install -y curl vim zlib1g-dev
->>>>>>> 4af2076e
+RUN apt-get install -y curl vim zlib1g-dev unzip default-jre
 RUN python3 -m pip install cutadapt
 RUN curl -fsSL https://github.com/FelixKrueger/TrimGalore/archive/0.6.6.tar.gz -o trim_galore.tar.gz &&\
     tar xvzf trim_galore.tar.gz &&\
@@ -22,15 +18,12 @@
   mv salmon-1.8.0_linux_x86_64/lib/* /lib/x86_64-linux-gnu/ &&\
   rm -rf salmon-1.8.0 salmon-1.8.0_linux_x86_64.tar.gz
 
-<<<<<<< HEAD
 RUN curl -L https://www.bioinformatics.babraham.ac.uk/projects/fastqc/fastqc_v0.11.9.zip -o fastqc_v0.11.9.zip &&\
     unzip fastqc_v0.11.9.zip &&\
     mv FastQC/ /root &&\
     ln -s /root/FastQC/fastqc /usr/local/bin/fastqc &&\
     rm -rf fastqc_v0.11.9.zip
 
-RUN python3 -m pip install --upgrade latch
-=======
 RUN curl -L https://github.com/deweylab/RSEM/archive/refs/tags/v1.3.3.tar.gz -o v1.3.3.tar.gz &&\
     tar -xzvf v1.3.3.tar.gz &&\
     cd RSEM-1.3.3 &&\
@@ -39,7 +32,6 @@
 COPY gentrome.sh /root/gentrome.sh
 
 RUN python3 -m pip install --upgrade latch lgenome
->>>>>>> 4af2076e
 COPY wf /root/wf
 ARG tag
 ENV FLYTE_INTERNAL_IMAGE $tag
